--- conflicted
+++ resolved
@@ -220,19 +220,11 @@
 --   care in this process.  In particular, we need to ensure that every recursive definition
 --   binding is indistinguishable from its eta-expanded form.  The straightforward solution
 --   to this is to force an eta-expansion procedure on all recursive definitions.
-<<<<<<< HEAD
---   However, for the so-called 'Value' types we can instead optimisticly use the 'delayFill'
+--   However, for the so-called 'Value' types we can instead optimistically use the 'delayFill'
 --   operation and only fall back on full eta expansion if the thunk is double-forced.
 fillHole :: BitWord b w i
          => GenEvalEnv b w i
          -> (Name, Schema, Eval (GenValue b w i), Eval (GenValue b w i) -> Eval ())
-=======
---   However, for the so-called 'Value' types we can instead optimistically use the 'delayFill'
---   operation and only fall back on full eta-expansion if the thunk is double-forced.
-fillHole :: BitWord b w
-         => GenEvalEnv b w
-         -> (Name, Schema, Eval (GenValue b w), Eval (GenValue b w) -> Eval ())
->>>>>>> 28bc4f81
          -> Eval ()
 fillHole env (nm, sch, _, fill) = do
   case lookupVar nm env of
@@ -264,7 +256,7 @@
 etaWord  :: BitWord b w i
          => Integer
          -> Eval (GenValue b w i)
-         -> Eval (WordValue b w)
+         -> Eval (WordValue b w i)
 etaWord n x = do
   w <- delay Nothing (fromWordVal "during eta-expansion" =<< x)
   return $ BitsVal n $ IndexSeqMap $ \i ->
@@ -389,19 +381,11 @@
 --   handle the subtle name-binding issues that arise from recursive
 --   definitions.  The 'read only' environment is used to bring recursive
 --   names into scope while we are still defining them.
-<<<<<<< HEAD
 evalDecl :: EvalPrims b w i
          => GenEvalEnv b w i  -- ^ A 'read only' environment for use in declaration bodies
          -> GenEvalEnv b w i  -- ^ An evaluation environment to extend with the given declaration
          -> Decl              -- ^ The declaration to evaluate
          -> Eval (GenEvalEnv b w i)
-=======
-evalDecl :: EvalPrims b w
-         => GenEvalEnv b w  -- ^ A 'read only' environment for use in declaration bodies
-         -> GenEvalEnv b w  -- ^ An evaluation environment to extend with the given declaration
-         -> Decl            -- ^ The declaration to evaluate
-         -> Eval (GenEvalEnv b w)
->>>>>>> 28bc4f81
 evalDecl renv env d =
   case dDefinition d of
     DPrim   -> bindVarDirect (dName d) (evalPrim d) env
