--- conflicted
+++ resolved
@@ -985,8 +985,4 @@
       CCmp x        -> CCmp   (noPos x)
       CSignedCmp x  -> CSignedCmp (noPos x)
       CLocated c _  -> noPos c
-<<<<<<< HEAD
-      CType t       -> CType (noPos t)
-=======
-      CType t       -> CType (noPos t)
->>>>>>> b3f605d9
+      CType t       -> CType (noPos t)