--- conflicted
+++ resolved
@@ -1,9 +1,5 @@
 Name:                cryptol
-<<<<<<< HEAD
 Version:             2.3.0
-=======
-Version:             2.2.6
->>>>>>> f1828ca3
 Synopsis:            Cryptol: The Language of Cryptography
 Description: Cryptol is a domain-specific language for specifying cryptographic algorithms. A Cryptol implementation of an algorithm resembles its mathematical specification more closely than an implementation in a general purpose language. For more, see <http://www.cryptol.net/>.
 License:             BSD3
@@ -27,11 +23,7 @@
 source-repository this
   type:     git
   location: https://github.com/GaloisInc/cryptol.git
-<<<<<<< HEAD
   tag:      v2.3.0
-=======
-  tag:      v2.2.6
->>>>>>> f1828ca3
 
 flag static
   default: False
@@ -48,7 +40,6 @@
 library
   Default-language:
     Haskell98
-<<<<<<< HEAD
   Build-depends:       base              >= 4.7 && < 5,
                        base-compat       >= 0.6,
                        array             >= 0.4,
@@ -70,34 +61,11 @@
                        process           >= 1.2,
                        QuickCheck        >= 2.7,
                        random            >= 1.0.1,
-                       sbv               >= 5.6,
+                       sbv               >= 5.7,
                        smtLib            >= 1.0.7,
                        simple-smt        >= 0.6.0,
                        syb               >= 0.4,
                        text              >= 1.1,
-=======
-  Build-depends:       base            >= 4.7 && < 5,
-                       base-compat     >= 0.6,
-                       array           >= 0.4,
-                       async           >= 2.0,
-                       containers      >= 0.5,
-                       deepseq         >= 1.3,
-                       directory       >= 1.2,
-                       filepath        >= 1.3,
-                       gitrev          >= 1.0,
-                       GraphSCC        >= 1.0.4,
-                       monadLib        >= 3.7.2,
-                       old-time        >= 1.1,
-                       presburger      >= 1.3,
-                       pretty          >= 1.1,
-                       process         >= 1.2,
-                       QuickCheck      >= 2.7,
-                       random          >= 1.0.1,
-                       sbv             >= 5.7,
-                       smtLib          >= 1.0.7,
-                       syb             >= 0.4,
-                       text            >= 1.1,
->>>>>>> f1828ca3
                        template-haskell,
                        tf-random         >= 0.5,
                        transformers      >= 0.3,
