--- conflicted
+++ resolved
@@ -57,11 +57,7 @@
                        process         >= 1.2,
                        QuickCheck      >= 2.7,
                        random          >= 1.0.1,
-<<<<<<< HEAD
                        sbv             >= 4.3,
-=======
-                       sbv             >= 4.2 && < 4.3,
->>>>>>> 0f04f075
                        smtLib          >= 1.0.7,
                        simple-smt      >= 0.6.0,
                        syb             >= 0.4,
